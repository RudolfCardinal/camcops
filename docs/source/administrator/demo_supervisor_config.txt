
# =============================================================================
# Demonstration 'supervisor' (supervisord) config file for CamCOPS.
<<<<<<< HEAD
# Created by CamCOPS version 2.3.7 at 2020-01-27T11:20:04.719388+00:00.
=======
# Created by CamCOPS version 2.3.7 at 2020-02-07T11:33:30.841034+00:00.
>>>>>>> e5708c8f
# =============================================================================
    # - Supervisor is a system for controlling background processes running on
    #   UNIX-like operating systems. See:
    #       http://supervisord.org
    #
    # - On Ubuntu systems, you would typically install supervisor with
    #       sudo apt install supervisor
    #   and then save this file as
    #       /etc/supervisor/conf.d/camcops.conf
    #
    # - IF YOU EDIT THIS FILE, run:
    #       sudo service supervisor restart  # Ubuntu
    #       sudo service supervisord restart  # CentOS 6
    #
    # - TO MONITOR SUPERVISOR, run:
    #       sudo supervisorctl status
    #   ... or just "sudo supervisorctl" for an interactive prompt.
    #
    # NOTES ON THE SUPERVISOR CONFIG FILE AND ENVIRONMENT:
    #
    # - Indented lines are treated as continuation (even in commands; no need
    #   for end-of-line backslashes or similar).
    # - The downside of that is that indented comment blocks can join onto your
    #   commands! Beware that.
    # - You can't put quotes around the directory variable
    #   (http://stackoverflow.com/questions/10653590).
    # - Python programs that are installed within a Python virtual environment
    #   automatically use the virtualenv's copy of Python via their shebang;
    #   you do not need to specify that by hand, nor the PYTHONPATH.
    # - The "environment" setting sets the OS environment. The "--env"
    #   parameter to gunicorn, if you use it, sets the WSGI environment.
    # - Creating a group (see below; a.k.a. a "heterogeneous process group")
    #   allows you to control all parts of CamCOPS together, as "camcops" in
    #   this example (see
    #   http://supervisord.org/configuration.html#group-x-section-settings).
    #   Thus, you can do, for example:
    #       sudo supervisorctl start camcops:*
    #
    # SPECIFIC EXTRA NOTES FOR CAMCOPS:
    #
    # - The MPLCONFIGDIR environment variable specifies a cache directory for
    #   matplotlib, which greatly speeds up its subsequent loading.
    # - The typical "web server" user is "www-data" under Ubuntu Linux and
    #   "apache" under CentOS.

[program:camcops_server]

command = /usr/share/camcops/venv/bin/camcops_server serve_gunicorn
    --config /etc/camcops/camcops.conf

directory = /usr/share/camcops
environment = MPLCONFIGDIR="/var/cache/camcops/matplotlib"
user = www-data
stdout_logfile = /var/log/supervisor/camcops_server.log
redirect_stderr = true
autostart = true
autorestart = true
startsecs = 30
stopwaitsecs = 60

[program:camcops_workers]

command = /usr/share/camcops/venv/bin/camcops_server launch_workers
    --config /etc/camcops/camcops.conf

directory = /usr/share/camcops
environment = MPLCONFIGDIR="/var/cache/camcops/matplotlib"
user = www-data
stdout_logfile = /var/log/supervisor/camcops_workers.log
redirect_stderr = true
autostart = true
autorestart = true
startsecs = 30
stopwaitsecs = 60

[program:camcops_scheduler]

command = /usr/share/camcops/venv/bin/camcops_server launch_scheduler
    --config /etc/camcops/camcops.conf

directory = /usr/share/camcops
environment = MPLCONFIGDIR="/var/cache/camcops/matplotlib"
user = www-data
stdout_logfile = /var/log/supervisor/camcops_scheduler.log
redirect_stderr = true
autostart = true
autorestart = true
startsecs = 30
stopwaitsecs = 60

[group:camcops]

programs = camcops_server, camcops_workers, camcops_scheduler

    <|MERGE_RESOLUTION|>--- conflicted
+++ resolved
@@ -1,11 +1,7 @@
 
 # =============================================================================
 # Demonstration 'supervisor' (supervisord) config file for CamCOPS.
-<<<<<<< HEAD
-# Created by CamCOPS version 2.3.7 at 2020-01-27T11:20:04.719388+00:00.
-=======
 # Created by CamCOPS version 2.3.7 at 2020-02-07T11:33:30.841034+00:00.
->>>>>>> e5708c8f
 # =============================================================================
     # - Supervisor is a system for controlling background processes running on
     #   UNIX-like operating systems. See:
@@ -98,6 +94,4 @@
 
 [group:camcops]
 
-programs = camcops_server, camcops_workers, camcops_scheduler
-
-    +programs = camcops_server, camcops_workers, camcops_scheduler