--- conflicted
+++ resolved
@@ -16,18 +16,6 @@
 
       script: travis_scripts/build_and_install_package
 
-<<<<<<< HEAD
-script:
-    - pip check
-    # Check packages for vulnerabilities
-    - safety check
-    # Check python for style and errors
-    - flake8 --config=../setup.cfg camcops_server
-    # Not actually used by the tests but celery will complain if we don't do this
-    - export CAMCOPS_CONFIG_FILE=$HOME/camcops.cfg
-    - camcops_server demo_camcops_config > $CAMCOPS_CONFIG_FILE
-    - camcops_server self_test
-=======
     - stage: "installing pip packages and running tests"
       before_script:
         # Install wkhtmltopdf on headless ubuntu 18 vps
@@ -36,5 +24,4 @@
         - sudo apt-get -y install fontconfig libxrender1 xfonts-75dpi xfonts-base
         - sudo dpkg -i wkhtmltox_0.12.5-1.bionic_amd64.deb
 
-      script: travis_scripts/pip_install_and_tests
->>>>>>> 6a471917
+      script: travis_scripts/pip_install_and_tests