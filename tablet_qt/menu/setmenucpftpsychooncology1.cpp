--- conflicted
+++ resolved
@@ -44,11 +44,8 @@
     // See e-mail from Ruaidhri McCormack to Rudolf Cardinal, 2018-07-12.
     m_items = {
         MAKE_CHANGE_PATIENT(app),
-<<<<<<< HEAD
         MAKE_TASK_MENU_ITEM(Cesd::CESD_TABLENAME, app),
         MAKE_TASK_MENU_ITEM(Cesdr::CESDR_TABLENAME, app),
-=======
->>>>>>> f7ef5b51
         MAKE_TASK_MENU_ITEM(CgiI::CGI_I_TABLENAME, app),
         MAKE_TASK_MENU_ITEM(CopeBrief::COPEBRIEF_TABLENAME, app),
         MAKE_TASK_MENU_ITEM(Factg::FACTG_TABLENAME, app),
