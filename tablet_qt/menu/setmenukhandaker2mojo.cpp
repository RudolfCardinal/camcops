--- conflicted
+++ resolved
@@ -65,12 +65,7 @@
         // *** Snaith-Hamilton Pleasure Scale (SHAPS)
         MAKE_TASK_MENU_ITEM(Mfi20::MFI20_TABLENAME, m_app),
         MAKE_TASK_MENU_ITEM(Sfmpq2::SFMPQ2_TABLENAME, m_app),
-<<<<<<< HEAD
-
         MAKE_TASK_MENU_ITEM(Das28::DAS28_TABLENAME, m_app),
-=======
-        // *** Disease Activity Score 28 (DAS28)
->>>>>>> 51d9b98d
         MAKE_TASK_MENU_ITEM(Chit::CHIT_TABLENAME, m_app),
         MAKE_TASK_MENU_ITEM(Suppsp::SUPPSP_TABLENAME, m_app),
         MAKE_TASK_MENU_ITEM(Cisr::CISR_TABLENAME, m_app),
